import os
import unittest

from distutils.util import strtobool

from transformers.file_utils import _tf_available, _torch_available


<<<<<<< HEAD
SMALL_MODEL_IDENTIFIER = "julien-c/bert-xsmall-dummy"


try:
    run_slow = os.environ["RUN_SLOW"]
except KeyError:
    # RUN_SLOW isn't set, default to skipping slow tests.
    _run_slow_tests = False
else:
    # RUN_SLOW is set, convert it to True or False.
=======
def parse_flag_from_env(key, default=False):
>>>>>>> 2d103546
    try:
        value = os.environ[key]
    except KeyError:
        # KEY isn't set, default to `default`.
        _value = default
    else:
        # KEY is set, convert it to True or False.
        try:
            _value = strtobool(value)
        except ValueError:
            # More values are supported, but let's keep the message simple.
            raise ValueError("If set, {} must be yes or no.".format(key))
    return _value

_run_slow_tests = parse_flag_from_env("RUN_SLOW", default=False)
_run_custom_tokenizers = parse_flag_from_env("RUN_CUSTOM_TOKENIZERS", default=False)


def slow(test_case):
    """
    Decorator marking a test as slow.

    Slow tests are skipped by default. Set the RUN_SLOW environment variable
    to a truthy value to run them.

    """
    if not _run_slow_tests:
        test_case = unittest.skip("test is slow")(test_case)
    return test_case


def custom_tokenizers(test_case):
    """
    Decorator marking a test for a custom tokenizer.

    Custom tokenizers require additional dependencies, and are skipped
    by default. Set the RUN_CUSTOM_TOKENIZERS environment variable
    to a truthy value to run them.
    """
    if not _run_custom_tokenizers:
        test_case = unittest.skip("test of custom tokenizers")(test_case)
    return test_case


def require_torch(test_case):
    """
    Decorator marking a test that requires PyTorch.

    These tests are skipped when PyTorch isn't installed.

    """
    if not _torch_available:
        test_case = unittest.skip("test requires PyTorch")(test_case)
    return test_case


def require_tf(test_case):
    """
    Decorator marking a test that requires TensorFlow.

    These tests are skipped when TensorFlow isn't installed.

    """
    if not _tf_available:
        test_case = unittest.skip("test requires TensorFlow")(test_case)
    return test_case


if _torch_available:
    # Set the USE_CUDA environment variable to select a GPU.
    torch_device = "cuda" if parse_flag_from_env("USE_CUDA") else "cpu"
else:
    torch_device = None<|MERGE_RESOLUTION|>--- conflicted
+++ resolved
@@ -6,7 +6,6 @@
 from transformers.file_utils import _tf_available, _torch_available
 
 
-<<<<<<< HEAD
 SMALL_MODEL_IDENTIFIER = "julien-c/bert-xsmall-dummy"
 
 
@@ -17,9 +16,8 @@
     _run_slow_tests = False
 else:
     # RUN_SLOW is set, convert it to True or False.
-=======
+
 def parse_flag_from_env(key, default=False):
->>>>>>> 2d103546
     try:
         value = os.environ[key]
     except KeyError:
