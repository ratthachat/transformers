import itertools
import json
import os
import pickle
from pathlib import Path
from typing import Dict, Iterable, List

import git
import numpy as np
import torch
from rouge_score import rouge_scorer, scoring
from torch import nn
from torch.utils.data import Dataset, Sampler
from tqdm import tqdm

<<<<<<< HEAD
from transformers import BartTokenizer
=======
>>>>>>> c01480bb

def encode_file(
    tokenizer,
    data_path,
    max_length,
    pad_to_max_length=True,
    return_tensors="pt",
    overwrite_cache=False,
    prefix="",
    tok_name="",
):
    cache_path = Path(f"{data_path}_{tok_name}{max_length}.pt")
    if not overwrite_cache and cache_path.exists():
        try:
            examples = torch.load(cache_path)
            assert isinstance(examples, list)
            return examples

<<<<<<< HEAD
def encode_file(
    tokenizer,
    data_path,
    max_length,
    pad_to_max_length=True,
    return_tensors="pt",
    overwrite_cache=False,
    prefix="",
    tok_name="",
):
    cache_path = Path(f"{data_path}_{tok_name}{max_length}.pt")
    if not overwrite_cache and cache_path.exists():
        try:
            examples = torch.load(cache_path)
            assert isinstance(examples, list)
            return examples

=======
>>>>>>> c01480bb
        except Exception:
            print(f"failed to load from {cache_path}, retokenizing {data_path}")
    data_path = Path(data_path)

    lns = lmap(str.strip, data_path.open().readlines())
    lns = [prefix + text for text in lns]
    assert lns, f"found empty file at {data_path}"
    examples = []
    for text in tqdm(lns, desc=f"Tokenizing {data_path.name}"):
        tokenized = tokenizer.batch_encode_plus(
            [text],  # DONT ADD SPACES
            max_length=max_length,
            pad_to_max_length=pad_to_max_length,
            add_prefix_space=True,
<<<<<<< HEAD
            return_tensors=return_tensors,
        )
=======
            truncation=True,
            return_tensors=return_tensors,
        )
        assert tokenized.input_ids.shape[1] == max_length
>>>>>>> c01480bb
        examples.append(tokenized)
    torch.save(lmap(dict, examples), cache_path.open("wb"))
    return examples


def lmap(f, x):
    return list(map(f, x))


T5_PREFIX = "summarize: "  # HACK, fixme


def trim_batch(
    input_ids, pad_token_id, attention_mask=None,
):
    """Remove columns that are populated exclusively by pad_token_id"""
    keep_column_mask = input_ids.ne(pad_token_id).any(dim=0)
    if attention_mask is None:
        return input_ids[:, keep_column_mask]
    else:
        return (input_ids[:, keep_column_mask], attention_mask[:, keep_column_mask])


class SummarizationDataset(Dataset):
    def __init__(
        self,
        tokenizer,
        data_dir,
        type_path="train",
        max_source_length=1024,
        max_target_length=56,
        n_obs=None,
        overwrite_cache=False,
        prefix="",
    ):
        super().__init__()
<<<<<<< HEAD
        tok_name = "T5" if not isinstance(tokenizer, BartTokenizer) else ""
=======
        tok_name = tokenizer.__class__.__name__.lower().rstrip("tokenizer")
>>>>>>> c01480bb
        self.source = encode_file(
            tokenizer,
            os.path.join(data_dir, type_path + ".source"),
            max_source_length,
            overwrite_cache=overwrite_cache,
            prefix=prefix,
            tok_name=tok_name,
        )
<<<<<<< HEAD
        if type_path == "train":
            tgt_path = os.path.join(data_dir, type_path + ".target")
        else:
            tgt_path = os.path.join(data_dir, type_path + ".target")

        self.target = encode_file(
            tokenizer, tgt_path, max_target_length, overwrite_cache=overwrite_cache, tok_name=tok_name
        )
        self.source = encode_file(tokenizer, os.path.join(data_dir, type_path + ".source"), max_source_length)
        self.target = encode_file(tokenizer, os.path.join(data_dir, type_path + ".target"), max_target_length)
=======
        tgt_path = os.path.join(data_dir, type_path + ".target")
        self.target = encode_file(
            tokenizer, tgt_path, max_target_length, overwrite_cache=overwrite_cache, tok_name=tok_name
        )
>>>>>>> c01480bb
        if n_obs is not None:
            self.source = self.source[:n_obs]
            self.target = self.target[:n_obs]
        self.pad_token_id = tokenizer.pad_token_id

    def __len__(self):
        return len(self.source)

    def __getitem__(self, index):
        source_ids = self.source[index]["input_ids"].squeeze()
        target_ids = self.target[index]["input_ids"].squeeze()
        src_mask = self.source[index]["attention_mask"].squeeze()
        return {"input_ids": source_ids, "attention_mask": src_mask, "decoder_input_ids": target_ids}

    @staticmethod
    def trim_seq2seq_batch(batch, pad_token_id):
        y = trim_batch(batch["decoder_input_ids"], pad_token_id)
        source_ids, source_mask = trim_batch(batch["input_ids"], pad_token_id, attention_mask=batch["attention_mask"])
        return source_ids, source_mask, y

    def collate_fn(self, batch) -> dict:
        input_ids = torch.stack([x["input_ids"] for x in batch])
        masks = torch.stack([x["attention_mask"] for x in batch])
        target_ids = torch.stack([x["decoder_input_ids"] for x in batch])
        pad_token_id = self.pad_token_id
        y = trim_batch(target_ids, pad_token_id)
        source_ids, source_mask = trim_batch(input_ids, pad_token_id, attention_mask=masks)
        batch = {"input_ids": source_ids, "attention_mask": source_mask, "decoder_input_ids": y}
        return batch

    @property
    def src_lens(self):  # Can delete?
        return lmap(len, self.source)

    @property
    def tgt_lens(self):
        return lmap(len, self.target)

    def make_sortish_sampler(self, batch_size):
        return SortishSampler(self.source, batch_size)


class SortishSampler(Sampler):
    "Go through the text data by order of src length with a bit of randomness. From fastai repo."

    def __init__(self, data, batch_size):
        self.data, self.bs = data, batch_size

    def key(self, i):
        return len(self.data[i])

    def __len__(self) -> int:
        return len(self.data)

    def __iter__(self):
        idxs = np.random.permutation(len(self.data))
        sz = self.bs * 50
        ck_idx = [idxs[i : i + sz] for i in range(0, len(idxs), sz)]
        sort_idx = np.concatenate([sorted(s, key=self.key, reverse=True) for s in ck_idx])
        sz = self.bs
        ck_idx = [sort_idx[i : i + sz] for i in range(0, len(sort_idx), sz)]
        max_ck = np.argmax([self.key(ck[0]) for ck in ck_idx])  # find the chunk with the largest key,
        ck_idx[0], ck_idx[max_ck] = ck_idx[max_ck], ck_idx[0]  # then make sure it goes first.
        sort_idx = np.concatenate(np.random.permutation(ck_idx[1:])) if len(ck_idx) > 1 else np.array([], dtype=np.int)
        sort_idx = np.concatenate((ck_idx[0], sort_idx))
        return iter(sort_idx)


def use_task_specific_params(model, task):
    # update config with summarization specific params
    task_specific_params = model.config.task_specific_params
    if task_specific_params is not None:
        model.config.update(task_specific_params.get(task, {}))


def pickle_load(path):
    """pickle.load(path)"""
    with open(path, "rb") as f:
        return pickle.load(f)


def pickle_save(obj, path):
    """pickle.dump(obj, path)"""
    with open(path, "wb") as f:
        return pickle.dump(obj, f)


def flatten_list(summary_ids: List[List]):
    return [x for x in itertools.chain.from_iterable(summary_ids)]


def save_git_info(folder_path: str):
    """
    Log commit info.
    """
    repo_infos = get_git_info()

    with open(os.path.join(folder_path, "git_log.json"), "w") as f:
        json.dump(repo_infos, f, indent=4)


def get_git_info():
    repo = git.Repo(search_parent_directories=True)
    repo_infos = {
        "repo_id": str(repo),
        "repo_sha": str(repo.head.object.hexsha),
        "repo_branch": str(repo.active_branch),
    }
    return repo_infos

<<<<<<< HEAD
ROUGE_KEYS = ["rouge1", "rouge2", "rougeL"]
def calculate_rouge(output_lns: List[str], reference_lns: List[str], all_stats=False):
=======

ROUGE_KEYS = ["rouge1", "rouge2", "rougeL"]


def calculate_rouge(output_lns: List[str], reference_lns: List[str]) -> Dict:
>>>>>>> c01480bb
    scorer = rouge_scorer.RougeScorer(ROUGE_KEYS, use_stemmer=True)
    aggregator = scoring.BootstrapAggregator()

    for reference_ln, output_ln in zip(reference_lns, output_lns):
        scores = scorer.score(reference_ln, output_ln)
        aggregator.add_scores(scores)

    result = aggregator.aggregate()
<<<<<<< HEAD
    if all_stats:
        return expanded_rouge_df(result)
    else:
        return {k: v.mid.fmeasure for k, v in result.items()}
=======
    return {k: v.mid.fmeasure for k, v in result.items()}
>>>>>>> c01480bb


def freeze_params(model: nn.Module):
    for par in model.parameters():
        par.requires_grad = False


def grad_status(model: nn.Module) -> Iterable:
    return (par.requires_grad for par in model.parameters())


def any_requires_grad(model: nn.Module) -> bool:
    return any(grad_status(model))


def assert_all_frozen(model):
    model_grads: List[bool] = list(grad_status(model))
    n_require_grad = sum(lmap(int, model_grads))
    npars = len(model_grads)
    assert not any(model_grads), f"{n_require_grad/npars:.1%} of {npars} weights require grad"


def assert_not_all_frozen(model):
    model_grads: List[bool] = list(grad_status(model))
    npars = len(model_grads)
<<<<<<< HEAD
    assert any(model_grads), f"none of {npars} weights require grad"




def dictify(rouge_obj) -> List:
    records = []
    for k, rouge_measurement in rouge_obj.items():
        if k == "rouge1":
            continue
        for k1 in ["low", "mid", "high"]:
            if k1 != "mid":
                continue
            v1 = getattr(rouge_measurement, k1)
            for k2 in ["precision", "recall", "fmeasure"]:
                records.append([k, k1, k2, getattr(v1, k2)])

    return records

import pandas as pd
def expanded_rouge_df(rouge_all) -> pd.DataFrame:
    return (
        pd.DataFrame(dictify(rouge_all), columns=["metric", "k1", "k2", "val"])
        .set_index(["metric", "k2"])["val"]
        .unstack("metric")
        .rename_axis(None)
    )
=======
    assert any(model_grads), f"none of {npars} weights require grad"
>>>>>>> c01480bb
<|MERGE_RESOLUTION|>--- conflicted
+++ resolved
@@ -13,10 +13,8 @@
 from torch.utils.data import Dataset, Sampler
 from tqdm import tqdm
 
-<<<<<<< HEAD
 from transformers import BartTokenizer
-=======
->>>>>>> c01480bb
+
 
 def encode_file(
     tokenizer,
@@ -34,27 +32,6 @@
             examples = torch.load(cache_path)
             assert isinstance(examples, list)
             return examples
-
-<<<<<<< HEAD
-def encode_file(
-    tokenizer,
-    data_path,
-    max_length,
-    pad_to_max_length=True,
-    return_tensors="pt",
-    overwrite_cache=False,
-    prefix="",
-    tok_name="",
-):
-    cache_path = Path(f"{data_path}_{tok_name}{max_length}.pt")
-    if not overwrite_cache and cache_path.exists():
-        try:
-            examples = torch.load(cache_path)
-            assert isinstance(examples, list)
-            return examples
-
-=======
->>>>>>> c01480bb
         except Exception:
             print(f"failed to load from {cache_path}, retokenizing {data_path}")
     data_path = Path(data_path)
@@ -69,15 +46,10 @@
             max_length=max_length,
             pad_to_max_length=pad_to_max_length,
             add_prefix_space=True,
-<<<<<<< HEAD
-            return_tensors=return_tensors,
-        )
-=======
             truncation=True,
             return_tensors=return_tensors,
         )
         assert tokenized.input_ids.shape[1] == max_length
->>>>>>> c01480bb
         examples.append(tokenized)
     torch.save(lmap(dict, examples), cache_path.open("wb"))
     return examples
@@ -114,11 +86,7 @@
         prefix="",
     ):
         super().__init__()
-<<<<<<< HEAD
         tok_name = "T5" if not isinstance(tokenizer, BartTokenizer) else ""
-=======
-        tok_name = tokenizer.__class__.__name__.lower().rstrip("tokenizer")
->>>>>>> c01480bb
         self.source = encode_file(
             tokenizer,
             os.path.join(data_dir, type_path + ".source"),
@@ -127,23 +95,11 @@
             prefix=prefix,
             tok_name=tok_name,
         )
-<<<<<<< HEAD
-        if type_path == "train":
-            tgt_path = os.path.join(data_dir, type_path + ".target")
-        else:
-            tgt_path = os.path.join(data_dir, type_path + ".target")
-
-        self.target = encode_file(
-            tokenizer, tgt_path, max_target_length, overwrite_cache=overwrite_cache, tok_name=tok_name
-        )
-        self.source = encode_file(tokenizer, os.path.join(data_dir, type_path + ".source"), max_source_length)
-        self.target = encode_file(tokenizer, os.path.join(data_dir, type_path + ".target"), max_target_length)
-=======
         tgt_path = os.path.join(data_dir, type_path + ".target")
         self.target = encode_file(
             tokenizer, tgt_path, max_target_length, overwrite_cache=overwrite_cache, tok_name=tok_name
         )
->>>>>>> c01480bb
+
         if n_obs is not None:
             self.source = self.source[:n_obs]
             self.target = self.target[:n_obs]
@@ -254,16 +210,11 @@
     }
     return repo_infos
 
-<<<<<<< HEAD
+
 ROUGE_KEYS = ["rouge1", "rouge2", "rougeL"]
+
+
 def calculate_rouge(output_lns: List[str], reference_lns: List[str], all_stats=False):
-=======
-
-ROUGE_KEYS = ["rouge1", "rouge2", "rougeL"]
-
-
-def calculate_rouge(output_lns: List[str], reference_lns: List[str]) -> Dict:
->>>>>>> c01480bb
     scorer = rouge_scorer.RougeScorer(ROUGE_KEYS, use_stemmer=True)
     aggregator = scoring.BootstrapAggregator()
 
@@ -272,14 +223,11 @@
         aggregator.add_scores(scores)
 
     result = aggregator.aggregate()
-<<<<<<< HEAD
+
     if all_stats:
         return expanded_rouge_df(result)
     else:
         return {k: v.mid.fmeasure for k, v in result.items()}
-=======
-    return {k: v.mid.fmeasure for k, v in result.items()}
->>>>>>> c01480bb
 
 
 def freeze_params(model: nn.Module):
@@ -299,16 +247,13 @@
     model_grads: List[bool] = list(grad_status(model))
     n_require_grad = sum(lmap(int, model_grads))
     npars = len(model_grads)
-    assert not any(model_grads), f"{n_require_grad/npars:.1%} of {npars} weights require grad"
+    assert not any(model_grads), f"{n_require_grad / npars:.1%} of {npars} weights require grad"
 
 
 def assert_not_all_frozen(model):
     model_grads: List[bool] = list(grad_status(model))
     npars = len(model_grads)
-<<<<<<< HEAD
     assert any(model_grads), f"none of {npars} weights require grad"
-
-
 
 
 def dictify(rouge_obj) -> List:
@@ -325,14 +270,13 @@
 
     return records
 
-import pandas as pd
-def expanded_rouge_df(rouge_all) -> pd.DataFrame:
+
+def expanded_rouge_df(rouge_all):
+    import pandas as pd
+
     return (
         pd.DataFrame(dictify(rouge_all), columns=["metric", "k1", "k2", "val"])
         .set_index(["metric", "k2"])["val"]
         .unstack("metric")
         .rename_axis(None)
-    )
-=======
-    assert any(model_grads), f"none of {npars} weights require grad"
->>>>>>> c01480bb
+    )